--- conflicted
+++ resolved
@@ -402,15 +402,8 @@
         bytes32 packageId_,
         address collaborator_
     ) private {
-<<<<<<< HEAD
-        // require(approvedUser[projectId_][packageId_][collaborator_], "No such collaborator");
-        Collaborator storage collaborator = collaboratorData[projectId_][packageId_][collaborator_];
-        uint256 amount_ = collaborator._payMgp();
-        packageData[projectId_][packageId_]._payMgp(amount_);
-=======
         uint256 amount_ = collaboratorData[projectId_][packageId_][collaborator_]._payMgp();
         packageData[projectId_][packageId_]._claimMgp(amount_);
->>>>>>> 6a351fc7
         projectData[projectId_]._pay(collaborator_, amount_);
         emit PaidMgp(projectId_, packageId_, collaborator_, amount_);
     }
@@ -477,11 +470,7 @@
         Collaborator storage collaborator = collaboratorData[projectId_][packageId_][collaborator_];
         collaborator._claimBonus();
         Package storage package = packageData[projectId_][packageId_];
-<<<<<<< HEAD
-        ( ,amount_) = getCollaboratorRewards(projectId_, packageId_, collaborator_);
-=======
         (, uint256 amount_) = getCollaboratorRewards(projectId_, packageId_, collaborator_);
->>>>>>> 6a351fc7
         package._claimBonus(amount_);
         projectData[projectId_]._pay(collaborator_, amount_);
         emit PaidBonus(projectId_, packageId_, collaborator_, amount_);
