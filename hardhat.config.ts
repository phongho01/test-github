// Loading env configs for deploying and public contract source
import { HardhatUserConfig } from "hardhat/config";
import * as dotenv from "dotenv";
dotenv.config();

// All tools for hardhat and smart contracts
import "@nomicfoundation/hardhat-toolbox";

// Openzeppelin upgrade contract feature
import "@openzeppelin/hardhat-upgrades";

// Show contract's size
import "hardhat-contract-sizer";

const config: HardhatUserConfig = {
	defaultNetwork: "hardhat",
	networks: {
		hardhat: {
			accounts: { count: 20 },
		},
		goerli: {
			url: "https://eth-goerli.g.alchemy.com/v2/yiaZ5Hg5fTRH46ijJywVW1WF5ltv47xI",
<<<<<<< HEAD
			accounts: [process.env.GOERLI_DEPLOY_ACCOUNT!],
			chainId: 5,
		},
		polygonMumbai: {
			url: "https://matic-mumbai.chainstacklabs.com",
			accounts: [process.env.POLYGON_DEPLOY_ACCOUNT!],
			chainId: 80001,
		},
		bscTestnet: {
			url: "https://data-seed-prebsc-1-s3.binance.org:8545/",
			accounts: [process.env.BSC_DEPLOY_ACCOUNT!],
			chainId: 97,
=======
			accounts: [process.env.GOERLI_DEPLOY_ACCOUNT as string]
>>>>>>> 6d568c42
		},
		mumbai: {
			url: "https://polygon-mumbai.g.alchemy.com/v2/zSybnsuH3h_jqalkVmYv2Xbf-bsc3hlx",
			accounts: [process.env.MUMBAI_DEPLOY_ACCOUNT as string]
		}
	},
	etherscan: {
		apiKey: {
			goerli: process.env.GOERLI_SCAN_API_KEY!,
			polygonMumbai: process.env.POLYGON_TEST_API_KEY!,
			bscTestnet: process.env.BSC_TEST_API_KEY!,
		},
	},
	solidity: {
		compilers: [
			{
				version: "0.8.16",
				settings: {
					optimizer: {
						enabled: true,
						runs: 200,
					},
				},
			},
		],
	},
	paths: {
		sources: "./contracts",
		tests: "./test",
		cache: "./cache",
		artifacts: "./artifacts",
	},
	contractSizer: {
		alphaSort: true,
		disambiguatePaths: false,
		runOnCompile: false,
		strict: true,
	},
	mocha: {
		timeout: 400000,
		color: true,
		reporter: "mocha-multi-reporters",
		reporterOptions: {
			configFile: "./mocha-report.json",
		},
	},
	gasReporter: {
		enabled: false,
		currency: "USD",
		token: "BNB",
		gasPrice: 30,
		coinmarketcap: process.env.COIN_MARKET_API,
	},
};

module.exports = config;
<|MERGE_RESOLUTION|>--- conflicted
+++ resolved
@@ -20,7 +20,6 @@
 		},
 		goerli: {
 			url: "https://eth-goerli.g.alchemy.com/v2/yiaZ5Hg5fTRH46ijJywVW1WF5ltv47xI",
-<<<<<<< HEAD
 			accounts: [process.env.GOERLI_DEPLOY_ACCOUNT!],
 			chainId: 5,
 		},
@@ -33,9 +32,6 @@
 			url: "https://data-seed-prebsc-1-s3.binance.org:8545/",
 			accounts: [process.env.BSC_DEPLOY_ACCOUNT!],
 			chainId: 97,
-=======
-			accounts: [process.env.GOERLI_DEPLOY_ACCOUNT as string]
->>>>>>> 6d568c42
 		},
 		mumbai: {
 			url: "https://polygon-mumbai.g.alchemy.com/v2/zSybnsuH3h_jqalkVmYv2Xbf-bsc3hlx",
